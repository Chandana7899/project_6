import os
<<<<<<< HEAD
=======
import sys
import hashlib
import json
import shutil
import datetime

#------python code-----
# ----------- Utility functions ------------
>>>>>>> c323ee91

def repo_path(*paths):
    """Return path inside .myvcs folder"""
    return os.path.join(".myvcs", *paths)

def file_sha1(path):
    """Calculate SHA-1 hash of file content"""
    h = hashlib.sha1()
    with open(path, "rb") as f:
        while True:
            chunk = f.read(65536)
            if not chunk:
                break
            h.update(chunk)
    return h.hexdigest()

def write_json(path, data):
    with open(path, "w") as f:
        json.dump(data, f, indent=2)

def read_json(path):
    with open(path) as f:
        return json.load(f)

def ensure_repo():
    if not os.path.exists(".myvcs"):
        print("Not a myvcs repository (or any of the parent directories). Run 'myvcs.py init' first.")
        sys.exit(1)

# ----------- Core Classes ------------

class Repository:
    def __init__(self):
        ensure_repo()
        self.head_path = repo_path("HEAD")
        self.commits_path = repo_path("commits")
        self.objects_path = repo_path("objects")
        self.index_path = repo_path("index")
        self.branches_path = repo_path("branches")
        self.load_head()

    def load_head(self):
        if os.path.exists(self.head_path):
            with open(self.head_path) as f:
                self.head = f.read().strip()
        else:
            self.head = "master"

    def save_head(self):
        with open(self.head_path, "w") as f:
            f.write(self.head)

    def get_current_commit(self):
        branch_file = os.path.join(self.branches_path, self.head)
        if os.path.exists(branch_file):
            with open(branch_file) as f:
                return f.read().strip()
        return None

    def update_branch(self, commit_hash):
        branch_file = os.path.join(self.branches_path, self.head)
        with open(branch_file, "w") as f:
            f.write(commit_hash)

    def read_index(self):
        if os.path.exists(self.index_path):
            return read_json(self.index_path)
        return {}

    def write_index(self, index):
        write_json(self.index_path, index)

    def add(self, files):
        index = self.read_index()
        for file in files:
            if not os.path.exists(file):
                print(f"Warning: File '{file}' does not exist.")
                continue
            sha = file_sha1(file)
            index[file] = sha
            # Save file content as object
            obj_path = os.path.join(self.objects_path, sha)
            if not os.path.exists(obj_path):
                shutil.copyfile(file, obj_path)
            print(f"Added '{file}'")
        self.write_index(index)

    def commit(self, message):
        index = self.read_index()
        if not index:
            print("Nothing to commit, staging area is empty.")
            return

        # Commit data structure
        commit = {
            "message": message,
            "timestamp": datetime.datetime.utcnow().isoformat() + "Z",
            "files": index,
            "parent": self.get_current_commit()
        }

        # Serialize commit to json and hash it
        commit_data = json.dumps(commit, sort_keys=True).encode()
        commit_hash = hashlib.sha1(commit_data).hexdigest()

        # Save commit
        commit_path = os.path.join(self.commits_path, commit_hash + ".json")
        with open(commit_path, "wb") as f:
            f.write(commit_data)

        # Update branch pointer and clear staging
        self.update_branch(commit_hash)
        self.write_index({})
        print(f"Committed to {self.head}: {commit_hash[:7]} - {message}")

    def log(self):
        commit_hash = self.get_current_commit()
        if not commit_hash:
            print("No commits yet.")
            return
        while commit_hash:
            commit_path = os.path.join(self.commits_path, commit_hash + ".json")
            if not os.path.exists(commit_path):
                break
            commit = read_json(commit_path)
            print(f"commit {commit_hash}")
            print(f"Date: {commit['timestamp']}")
            print(f"\n    {commit['message']}\n")
            commit_hash = commit.get("parent")

    def status(self):
        index = self.read_index()
        print("Staged files:")
        for f in index:
            print(f"  {f}")
        print()

        # Show changes in working directory vs last commit
        current_commit_hash = self.get_current_commit()
        last_files = {}
        if current_commit_hash:
            commit_path = os.path.join(self.commits_path, current_commit_hash + ".json")
            last_commit = read_json(commit_path)
            last_files = last_commit["files"]

        print("Changes since last commit:")
        changed = False
        for f in os.listdir("."):
            if os.path.isfile(f) and not f.startswith(".myvcs"):
                sha = file_sha1(f)
                last_sha = last_files.get(f)
                if sha != last_sha:
                    print(f"  modified: {f}")
                    changed = True
        if not changed:
            print("  no changes")

    def checkout(self, target):
        # Target can be a commit hash or branch name
        commit_hash = None
        branch_path = os.path.join(self.branches_path, target)
        if os.path.exists(branch_path):
            with open(branch_path) as f:
                commit_hash = f.read().strip()
            self.head = target
            self.save_head()
            print(f"Switched to branch '{target}'")
        else:
            # Try commit hash directly
            commit_path = os.path.join(self.commits_path, target + ".json")
            if os.path.exists(commit_path):
                commit_hash = target
                print(f"Checked out commit {target[:7]} (detached HEAD)")
                self.head = None
                self.save_head()
            else:
                print(f"error: unknown branch or commit '{target}'")
                return

        if not commit_hash:
            print("error: commit not found")
            return

        commit_path = os.path.join(self.commits_path, commit_hash + ".json")
        commit = read_json(commit_path)
        files = commit["files"]

        # Overwrite files with committed versions
        for filename, sha in files.items():
            obj_path = os.path.join(self.objects_path, sha)
            shutil.copyfile(obj_path, filename)
        print(f"Checked out files from commit {commit_hash[:7]}")

    def branch(self, name):
        branch_file = os.path.join(self.branches_path, name)
        if os.path.exists(branch_file):
            print(f"Branch '{name}' already exists.")
            return
        current_commit = self.get_current_commit()
        if not current_commit:
            print("No commits to branch from.")
            return
        with open(branch_file, "w") as f:
            f.write(current_commit)
        print(f"Created branch '{name}' at {current_commit[:7]}")

# ----------- Command line interface ------------

def init():
    if os.path.exists(".myvcs"):
        print("Repository already initialized.")
        return
    os.makedirs(".myvcs")
    os.makedirs(repo_path("commits"))
    os.makedirs(repo_path("objects"))
    os.makedirs(repo_path("branches"))
    # Initialize master branch with no commits
    with open(repo_path("HEAD"), "w") as f:
        f.write("master")
    print("Initialized empty myvcs repository.")

def list_branches(self):
        branches = os.listdir(self.branches_path)
        current = self.head
        print("Branches:")
        for b in branches:
            if b == current:
                print(f"* {b}")
            else:
                print(f"  {b}")

    def current_branch(self):
        if self.head is None:
            print("HEAD is detached (not on any branch).")
        else:
            print(f"Current branch: {self.head}")

    def remove(self, files):
        index = self.read_index()
        for file in files:
            if file in index:
                del index[file]
                print(f"Removed '{file}' from staging.")
            else:
                print(f"'{file}' is not staged.")
        self.write_index(index)
#qwwee

def main():
    if len(sys.argv) < 2:
        print("Usage: myvcs.py <command> [<args>]")
        print("Commands: init, add, commit, log, status, checkout, branch")



return
    cmd = sys.argv[1]

    if cmd == "init":
        init()
        return

    repo = Repository()

    if cmd == "add":
        if len(sys.argv) < 3:
            print("Usage: myvcs.py add <file1> [file2 ...]")
            return
        repo.add(sys.argv[2:])

    elif cmd == "commit":
        if len(sys.argv) < 3:
            print("Usage: myvcs.py commit <message>")
            return
        message = " ".join(sys.argv[2:])
        repo.commit(message)

    elif cmd == "log":
        repo.log()

    elif cmd == "status":
        repo.status()

    elif cmd == "checkout":
        if len(sys.argv) < 3:
            print("Usage: myvcs.py checkout <branch_or_commit>")
            return
        repo.checkout(sys.argv[2])

    elif cmd == "branch":
        if len(sys.argv) < 3:
            print("Usage: myvcs.py branch <branch_name>")
            return
        repo.branch(sys.argv[2])

    else:
        print(f"Unknown command: {cmd}")

if __name__ == "__main__":
    main()
<|MERGE_RESOLUTION|>--- conflicted
+++ resolved
@@ -1,6 +1,5 @@
 import os
-<<<<<<< HEAD
-=======
+
 import sys
 import hashlib
 import json
@@ -9,7 +8,7 @@
 
 #------python code-----
 # ----------- Utility functions ------------
->>>>>>> c323ee91
+
 
 def repo_path(*paths):
     """Return path inside .myvcs folder"""
